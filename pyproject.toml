[build-system]
requires = [
    "setuptools>=61",
    "setuptools_scm>=7",
]
build-backend = "setuptools.build_meta"

[project]
name = "mnt-opdom-explorer"
description = "Explore Operational Domains of SiDB logic gates"
readme = "README.md"
authors = [
    { name = "Marcel Walter", email = "marcel.walter@tum.de" },
    { name = "Jan Drewniok", email = "jan.drewniok@tum.de" }
]
keywords = ["MNT", "field-coupled nanocomputing", "silicon dangling-bonds", "logic", "physical simulation", "design automation", "operational domain", "GUI"]
license = { file = "LICENSE.md" }
requires-python = ">=3.9"
version = "0.1.0"

dependencies = [
    "PyQt6==6.7.1",
    "matplotlib==3.9.0",
    "mnt.pyfiction==0.6.6",
    "pandas==2.2.2",
    "PyQt6==6.7.1",
    "qtawesome==1.3.1",
    "scikit-learn==1.5.2",
]

[project.optional-dependencies]
test = [
<<<<<<< HEAD
    "pytest>=7.2",
    "coverage>=6.0",  # Ensure coverage is included for testing
]

[project.urls]
Source = 'https://github.com/cda-tum/opdom-explore'
Tracker = 'https://github.com/cda-tum/opdom-explore/issues'
Research = 'https://www.cda.cit.tum.de/research/fcn/'
=======
    "coverage>=6.0", # Ensure coverage is included for testing
]

[project.urls]
Repository = "https://github.com/cda-tum/mnt-opdom-explorer"
Homepage = "https://www.cda.cit.tum.de/research/nanotech/"
Issues = "https://github.com/cda-tum/mnt-opdom-explorer/issues"
Discussions = "https://github.com/cda-tum/mnt-opdom-explorer/discussions"
>>>>>>> feb94c99

[tool.setuptools.packages.find]
include = ["core", "gui", "widgets"]

<<<<<<< HEAD
[tool.mypy]
files = ["core", "gui", "test", "noxfile.py"]
python_version = "3.8"
warn_unused_configs = true
enable_error_code = ["ignore-without-code", "redundant-expr", "truthy-bool"]
strict = true
disallow_untyped_defs = false
explicit_package_bases = true
warn_unreachable = true

[tool.ruff]
line-length = 120
extend-include = ["*.ipynb"]
preview = true
unsafe-fixes = true

=======
[tool.ruff]
line-length = 120
preview = true
unsafe-fixes = true


>>>>>>> feb94c99
[tool.ruff.lint]
extend-select = [
    "A",           # flake8-builtins
    "ANN",         # flake8-annotations
    "ARG",         # flake8-unused-arguments
    "ASYNC",       # flake8-async
    "B",  "B904",  # flake8-bugbear
    "C4",          # flake8-comprehensions
<<<<<<< HEAD
    "D",           # pydocstyle
=======
#    "D",           # pydocstyle
>>>>>>> feb94c99
    "EM",          # flake8-errmsg
    "EXE",         # flake8-executable
    "FA",          # flake8-future-annotations
    "FLY",         # flynt
    "FURB",        # refurb
    "I",           # isort
    "ICN",         # flake8-import-conventions
    "ISC",         # flake8-implicit-str-concat
    "LOG",         # flake8-logging-format
    "N",           # flake8-naming
    "NPY",         # numpy
    "PERF",        # perflint
    "PGH",         # pygrep-hooks
    "PIE",         # flake8-pie
    "PL",          # pylint
    "PT",          # flake8-pytest-style
    "PTH",         # flake8-use-pathlib
    "PYI",         # flake8-pyi
    "Q",           # flake8-quotes
    "RET",         # flake8-return
    "RSE",         # flake8-raise
    "RUF",         # Ruff-specific
<<<<<<< HEAD
    "SLF",         # flake8-self
    "SLOT",        # flake8-slots
    "SIM",         # flake8-simplify
    "TC",         # flake8-type-checking
    "TID",         # flake8-tidy-imports
=======
    "S",           # flake8-bandit
    "SLF",         # flake8-self
    "SLOT",        # flake8-slots
    "SIM",         # flake8-simplify
    "T20",         # flake8-print
    "TCH",         # flake8-type-checking
    "TID251",      # flake8-tidy-imports.banned-api
>>>>>>> feb94c99
    "TRY",         # tryceratops
    "UP",          # pyupgrade
    "YTT",         # flake8-2020
]
<<<<<<< HEAD
ignore = [
    "ISC001",  # Conflicts with formatter
    "E501",    # Line too long (Black is enough)
    "PLR",     # Design related pylint codes
    "S101",    # Use of assert detected
]
flake8-unused-arguments.ignore-variadic-names = true
isort.required-imports = ["from __future__ import annotations"]

[tool.ruff.lint.per-file-ignores]
"*.pyi" = ["D"]  # pydocstyle
=======

ignore = [
    "ANN101",  # Missing type annotation for `self` in method
    "ANN102",  # Missing type annotatio n for `cls` in classmethod
    "ISC001",  # Conflicts with formatter
    "PLR09",   # Too many <...>
    "PLR2004", # Magic value used in comparison
    "S101",    # Use of assert detected
]

[tool.ruff.lint.per-file-ignores]
"test/**" = ["T20", "ANN"]
"docs/**" = ["T20"]
"noxfile.py" = ["T20", "TID251"]
"*.pyi" = ["D418", "PYI021"]  # pydocstyle
>>>>>>> feb94c99
"*.ipynb" = [
    "D",    # pydocstyle
    "E402", # Allow imports to appear anywhere in Jupyter notebooks
    "I002", # Allow missing `from __future__ import annotations` import
]

[tool.ruff.lint.pydocstyle]
convention = "google"<|MERGE_RESOLUTION|>--- conflicted
+++ resolved
@@ -30,17 +30,8 @@
 
 [project.optional-dependencies]
 test = [
-<<<<<<< HEAD
     "pytest>=7.2",
     "coverage>=6.0",  # Ensure coverage is included for testing
-]
-
-[project.urls]
-Source = 'https://github.com/cda-tum/opdom-explore'
-Tracker = 'https://github.com/cda-tum/opdom-explore/issues'
-Research = 'https://www.cda.cit.tum.de/research/fcn/'
-=======
-    "coverage>=6.0", # Ensure coverage is included for testing
 ]
 
 [project.urls]
@@ -48,12 +39,10 @@
 Homepage = "https://www.cda.cit.tum.de/research/nanotech/"
 Issues = "https://github.com/cda-tum/mnt-opdom-explorer/issues"
 Discussions = "https://github.com/cda-tum/mnt-opdom-explorer/discussions"
->>>>>>> feb94c99
 
 [tool.setuptools.packages.find]
 include = ["core", "gui", "widgets"]
 
-<<<<<<< HEAD
 [tool.mypy]
 files = ["core", "gui", "test", "noxfile.py"]
 python_version = "3.8"
@@ -70,14 +59,6 @@
 preview = true
 unsafe-fixes = true
 
-=======
-[tool.ruff]
-line-length = 120
-preview = true
-unsafe-fixes = true
-
-
->>>>>>> feb94c99
 [tool.ruff.lint]
 extend-select = [
     "A",           # flake8-builtins
@@ -86,11 +67,7 @@
     "ASYNC",       # flake8-async
     "B",  "B904",  # flake8-bugbear
     "C4",          # flake8-comprehensions
-<<<<<<< HEAD
     "D",           # pydocstyle
-=======
-#    "D",           # pydocstyle
->>>>>>> feb94c99
     "EM",          # flake8-errmsg
     "EXE",         # flake8-executable
     "FA",          # flake8-future-annotations
@@ -113,26 +90,15 @@
     "RET",         # flake8-return
     "RSE",         # flake8-raise
     "RUF",         # Ruff-specific
-<<<<<<< HEAD
     "SLF",         # flake8-self
     "SLOT",        # flake8-slots
     "SIM",         # flake8-simplify
     "TC",         # flake8-type-checking
     "TID",         # flake8-tidy-imports
-=======
-    "S",           # flake8-bandit
-    "SLF",         # flake8-self
-    "SLOT",        # flake8-slots
-    "SIM",         # flake8-simplify
-    "T20",         # flake8-print
-    "TCH",         # flake8-type-checking
-    "TID251",      # flake8-tidy-imports.banned-api
->>>>>>> feb94c99
     "TRY",         # tryceratops
     "UP",          # pyupgrade
     "YTT",         # flake8-2020
 ]
-<<<<<<< HEAD
 ignore = [
     "ISC001",  # Conflicts with formatter
     "E501",    # Line too long (Black is enough)
@@ -144,23 +110,6 @@
 
 [tool.ruff.lint.per-file-ignores]
 "*.pyi" = ["D"]  # pydocstyle
-=======
-
-ignore = [
-    "ANN101",  # Missing type annotation for `self` in method
-    "ANN102",  # Missing type annotatio n for `cls` in classmethod
-    "ISC001",  # Conflicts with formatter
-    "PLR09",   # Too many <...>
-    "PLR2004", # Magic value used in comparison
-    "S101",    # Use of assert detected
-]
-
-[tool.ruff.lint.per-file-ignores]
-"test/**" = ["T20", "ANN"]
-"docs/**" = ["T20"]
-"noxfile.py" = ["T20", "TID251"]
-"*.pyi" = ["D418", "PYI021"]  # pydocstyle
->>>>>>> feb94c99
 "*.ipynb" = [
     "D",    # pydocstyle
     "E402", # Allow imports to appear anywhere in Jupyter notebooks
