[project]
name = "mnt-opdom-explorer"
description = "Explore Operational Domains of SiDB logic gates"
readme = "README.md"
authors = [
    { name = "Marcel Walter", email = "marcel.walter@tum.de" },
    { name = "Jan Drewniok", email = "jan.drewniok@tum.de" }
]
keywords = ["MNT", "field-coupled nanocomputing", "silicon dangling-bonds", "logic", "physical simulation", "design automation", "operational domain", "GUI"]
license = { file = "LICENSE.md" }
<<<<<<< HEAD
requires-python = ">=3.9"
version = "0.1.0"

dependencies = [
    "PyQt6>=6.0",
    "matplotlib==3.9.0",
    "mnt.pyfiction==0.6.5",
    "pandas==2.2.2",
    "PyQt6==6.7.1",
    "qtawesome==1.3.1",
    "scikit-learn==1.5.2",
=======
requires-python = ">=3.10"
dependencies = [
    "PyQt6==6.8.1",
    "matplotlib==3.10.1",
    "mnt.pyfiction==0.6.8",
    "pandas==2.2.3",
    "qtawesome==1.4.0",
    "scikit-learn==1.6.1",
>>>>>>> ae4f4fc4
]
dynamic = ["version"]

<<<<<<< HEAD
[project.optional-dependencies]
test = [
    "coverage>=6.0", # Ensure coverage is included for testing
=======

[build-system]
requires = [
    "hatchling>=1.27.0",
    "hatch-vcs>=0.4.0"
>>>>>>> ae4f4fc4
]
build-backend = "hatchling.build"


[tool.hatch.build.targets.wheel]
packages = ["src/mnt"]

[tool.hatch.version]
source = "vcs"

[tool.hatch.build.hooks.vcs]
version-file = "src/mnt/opdom_explorer/_version.py"


[project.urls]
Repository = "https://github.com/cda-tum/mnt-opdom-explorer"
Homepage = "https://www.cda.cit.tum.de/research/nanotech/"
Issues = "https://github.com/cda-tum/mnt-opdom-explorer/issues"
Discussions = "https://github.com/cda-tum/mnt-opdom-explorer/discussions"

[tool.setuptools.packages.find]
include = ["core", "gui", "widgets"]

[tool.mypy]
files = ["core", "gui", "test", "noxfile.py"]
warn_unused_configs = true
enable_error_code = ["ignore-without-code", "redundant-expr", "truthy-bool"]
strict = true
disallow_untyped_defs = false
explicit_package_bases = true
warn_unreachable = true

[tool.ruff]
line-length = 120
extend-include = ["*.ipynb"]
preview = true
unsafe-fixes = true

[tool.ruff.lint]
extend-select = [
    "A",           # flake8-builtins
    "ANN",         # flake8-annotations
    "ARG",         # flake8-unused-arguments
    "ASYNC",       # flake8-async
    "B",  "B904",  # flake8-bugbear
    "C4",          # flake8-comprehensions
#    "D",           # pydocstyle
    "EM",          # flake8-errmsg
    "EXE",         # flake8-executable
    "FA",          # flake8-future-annotations
    "FLY",         # flynt
    "FURB",        # refurb
    "I",           # isort
    "ICN",         # flake8-import-conventions
    "ISC",         # flake8-implicit-str-concat
    "LOG",         # flake8-logging-format
    "N",           # flake8-naming
    "NPY",         # numpy
    "PERF",        # perflint
    "PGH",         # pygrep-hooks
    "PIE",         # flake8-pie
    "PL",          # pylint
    "PT",          # flake8-pytest-style
    "PTH",         # flake8-use-pathlib
    "PYI",         # flake8-pyi
    "Q",           # flake8-quotes
    "RET",         # flake8-return
    "RSE",         # flake8-raise
    "RUF",         # Ruff-specific
    "SLF",         # flake8-self
    "SLOT",        # flake8-slots
    "SIM",         # flake8-simplify
    "TC",         # flake8-type-checking
    "TID",         # flake8-tidy-imports
    "TRY",         # tryceratops
    "UP",          # pyupgrade
    "YTT",         # flake8-2020
]
ignore = [
    "ISC001",  # Conflicts with formatter
    "E501",    # Line too long (Black is enough)
    "PLR",     # Design related pylint codes
    "S101",    # Use of assert detected
]
flake8-unused-arguments.ignore-variadic-names = true
isort.required-imports = ["from __future__ import annotations"]

[tool.ruff.lint.per-file-ignores]
"src/mnt/opdom_explorer/__init__.py" = [
    "F403",  # Allow * imports on the top level
    "F405",  # Allow names from * imports on the top level
]
"*.pyi" = ["D"]  # pydocstyle
"*.ipynb" = [
    "D",    # pydocstyle
    "E402", # Allow imports to appear anywhere in Jupyter notebooks
    "I002", # Allow missing `from __future__ import annotations` import
]

[tool.ruff.lint.pydocstyle]
convention = "google"


[tool.uv]
required-version = ">=0.5.20"
reinstall-package = ["mnt-opdom-explorer"]


[dependency-groups]
build = [
    "hatchling>=1.27.0",
    "hatch-vcs>=0.4.0",
]
docs = [
    "nox>=2024.10.9",

    "PyQt6==6.8.1",
    "matplotlib==3.10.1",
    "mnt.pyfiction==0.6.8",
    "pandas==2.2.3",
    "qtawesome==1.4.0",
    "scikit-learn==1.6.1",
]
test = [
    "nox>=2024.10.9",
    "pytest>=8.3.3",
    "pytest-console-scripts>=1.4.1",
    "pytest-cov>=6",
]
dev = [
    { include-group = "build" },
    { include-group = "docs" },
    { include-group = "test" },
    "pre-commit==4.1.0",
]<|MERGE_RESOLUTION|>--- conflicted
+++ resolved
@@ -8,19 +8,6 @@
 ]
 keywords = ["MNT", "field-coupled nanocomputing", "silicon dangling-bonds", "logic", "physical simulation", "design automation", "operational domain", "GUI"]
 license = { file = "LICENSE.md" }
-<<<<<<< HEAD
-requires-python = ">=3.9"
-version = "0.1.0"
-
-dependencies = [
-    "PyQt6>=6.0",
-    "matplotlib==3.9.0",
-    "mnt.pyfiction==0.6.5",
-    "pandas==2.2.2",
-    "PyQt6==6.7.1",
-    "qtawesome==1.3.1",
-    "scikit-learn==1.5.2",
-=======
 requires-python = ">=3.10"
 dependencies = [
     "PyQt6==6.8.1",
@@ -29,21 +16,14 @@
     "pandas==2.2.3",
     "qtawesome==1.4.0",
     "scikit-learn==1.6.1",
->>>>>>> ae4f4fc4
 ]
 dynamic = ["version"]
 
-<<<<<<< HEAD
-[project.optional-dependencies]
-test = [
-    "coverage>=6.0", # Ensure coverage is included for testing
-=======
 
 [build-system]
 requires = [
     "hatchling>=1.27.0",
     "hatch-vcs>=0.4.0"
->>>>>>> ae4f4fc4
 ]
 build-backend = "hatchling.build"
 
