[project]
name = "mnt-opdom-explorer"
description = "Explore Operational Domains of SiDB logic gates"
readme = "README.md"
authors = [
    { name = "Marcel Walter", email = "marcel.walter@tum.de" },
    { name = "Jan Drewniok", email = "jan.drewniok@tum.de" }
]
keywords = ["MNT", "field-coupled nanocomputing", "silicon dangling-bonds", "logic", "physical simulation", "design automation", "operational domain", "GUI"]
license = { file = "LICENSE.md" }
requires-python = ">=3.10"
dependencies = [
    "PyQt6==6.8.1",
    "matplotlib==3.10.1",
    "mnt.pyfiction==0.6.8",
    "pandas==2.2.3",
    "qtawesome==1.4.0",
    "scikit-learn==1.6.1",
]
dynamic = ["version"]


[build-system]
requires = [
    "hatchling>=1.27.0",
    "hatch-vcs>=0.4.0"
]
build-backend = "hatchling.build"


[tool.hatch.build.targets.wheel]
packages = ["src/mnt"]

[tool.hatch.version]
source = "vcs"

[tool.hatch.build.hooks.vcs]
version-file = "src/mnt/opdom_explorer/_version.py"


[project.urls]
Repository = "https://github.com/cda-tum/mnt-opdom-explorer"
Homepage = "https://www.cda.cit.tum.de/research/nanotech/"
Issues = "https://github.com/cda-tum/mnt-opdom-explorer/issues"
Discussions = "https://github.com/cda-tum/mnt-opdom-explorer/discussions"

[tool.setuptools.packages.find]
include = ["core", "gui", "widgets"]

[tool.mypy]
files = ["core", "gui", "test", "noxfile.py"]
warn_unused_configs = true
enable_error_code = ["ignore-without-code", "redundant-expr", "truthy-bool"]
strict = true
disallow_untyped_defs = false
explicit_package_bases = true
warn_unreachable = true

[tool.ruff]
line-length = 120
extend-include = ["*.ipynb"]
preview = true
unsafe-fixes = true

[tool.ruff.lint]
extend-select = [
    "A",           # flake8-builtins
    "ANN",         # flake8-annotations
    "ARG",         # flake8-unused-arguments
    "ASYNC",       # flake8-async
    "B",  "B904",  # flake8-bugbear
    "C4",          # flake8-comprehensions
#    "D",           # pydocstyle
    "EM",          # flake8-errmsg
    "EXE",         # flake8-executable
    "FA",          # flake8-future-annotations
    "FLY",         # flynt
    "FURB",        # refurb
    "I",           # isort
    "ICN",         # flake8-import-conventions
    "ISC",         # flake8-implicit-str-concat
    "LOG",         # flake8-logging-format
    "N",           # flake8-naming
    "NPY",         # numpy
    "PERF",        # perflint
    "PGH",         # pygrep-hooks
    "PIE",         # flake8-pie
    "PL",          # pylint
    "PT",          # flake8-pytest-style
    "PTH",         # flake8-use-pathlib
    "PYI",         # flake8-pyi
    "Q",           # flake8-quotes
    "RET",         # flake8-return
    "RSE",         # flake8-raise
    "RUF",         # Ruff-specific
    "SLF",         # flake8-self
    "SLOT",        # flake8-slots
    "SIM",         # flake8-simplify
    "TC",         # flake8-type-checking
    "TID",         # flake8-tidy-imports
    "TRY",         # tryceratops
    "UP",          # pyupgrade
    "YTT",         # flake8-2020
]
ignore = [
    "ISC001",  # Conflicts with formatter
    "E501",    # Line too long (Black is enough)
    "PLR",     # Design related pylint codes
    "S101",    # Use of assert detected
]
flake8-unused-arguments.ignore-variadic-names = true
isort.required-imports = ["from __future__ import annotations"]

[tool.ruff.lint.per-file-ignores]
"src/mnt/opdom_explorer/__init__.py" = [
    "F403",  # Allow * imports on the top level
    "F405",  # Allow names from * imports on the top level
]
"*.pyi" = ["D"]  # pydocstyle
"*.ipynb" = [
    "D",    # pydocstyle
    "E402", # Allow imports to appear anywhere in Jupyter notebooks
    "I002", # Allow missing `from __future__ import annotations` import
]

[tool.ruff.lint.pydocstyle]
convention = "google"


[tool.uv]
required-version = ">=0.5.20"
reinstall-package = ["mnt-opdom-explorer"]


[dependency-groups]
build = [
    "hatchling>=1.27.0",
    "hatch-vcs>=0.4.0",
]
docs = [
    "nox>=2024.10.9",

    "PyQt6==6.8.1",
<<<<<<< HEAD
    "matplotlib==3.9.0",
=======
    "matplotlib==3.10.1",
>>>>>>> 654b2bdd
    "mnt.pyfiction==0.6.10",
    "pandas==2.2.3",
    "qtawesome==1.4.0",
    "scikit-learn==1.6.1",
]
test = [
    "nox>=2024.10.9",
    "pytest>=8.3.3",
    "pytest-console-scripts>=1.4.1",
    "pytest-cov>=6",
]
dev = [
    { include-group = "build" },
    { include-group = "docs" },
    { include-group = "test" },
    "pre-commit==4.1.0",
]<|MERGE_RESOLUTION|>--- conflicted
+++ resolved
@@ -141,11 +141,7 @@
     "nox>=2024.10.9",
 
     "PyQt6==6.8.1",
-<<<<<<< HEAD
-    "matplotlib==3.9.0",
-=======
     "matplotlib==3.10.1",
->>>>>>> 654b2bdd
     "mnt.pyfiction==0.6.10",
     "pandas==2.2.3",
     "qtawesome==1.4.0",
