--- conflicted
+++ resolved
@@ -129,10 +129,7 @@
 
 
 [tool.uv]
-<<<<<<< HEAD
-=======
 required-version = ">=0.5.20"
->>>>>>> 2463d3de
 reinstall-package = ["mnt-opdom-explorer"]
 
 
