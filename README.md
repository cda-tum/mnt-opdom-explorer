![OS](https://img.shields.io/badge/OS-Linux%20%7C%20macOS%20%7C%20Windows-blue?style=flat-square)
[![Python](https://img.shields.io/badge/Python-%20%203.8%20|%203.9%20|%203.10%20|%203.11-blue?logo=python&style=flat-square)](https://github.com/cda-tum/mnt-opdom-explorer/actions)
[![CI](https://img.shields.io/github/actions/workflow/status/cda-tum/mnt-opdom-explorer/ci.yml?style=flat-square&logo=github&label=CI)](https://github.com/cda-tum/mnt-opdom-explorer/actions/workflows/ci.yml)
[![Coverage](https://img.shields.io/codecov/c/github/cda-tum/mnt-opdom-explorer?label=Coverage&logo=codecov&style=flat-square)](https://codecov.io/gh/cda-tum/mnt-opdom-explorer)
[![License](https://img.shields.io/github/license/cda-tum/mnt-opdom-explorer?label=License&style=flat-square)](https://github.com/cda-tum/mnt-opdom-explorer/blob/main/LICENSE)
[![Release](https://img.shields.io/github/v/release/cda-tum/mnt-opdom-explorer?label=Release&style=flat-square)](https://github.com/cda-tum/mnt-opdom-explorer/releases)
[![IEEEXplore](https://img.shields.io/static/v1?label=ACM&message=Paper&color=informational&style=flat-square)](https://dl.acm.org/doi/10.1145/3611315.3633246)

# **Operational Domain Explorer**

<p align="center">
  <picture>
    <source media="(prefers-color-scheme: dark)" srcset="https://raw.githubusercontent.com/cda-tum/fiction/main/docs/_static/mnt_light.svg" width="60%">
    <img src="https://raw.githubusercontent.com/cda-tum/fiction/main/docs/_static/mnt_dark.svg" width="60%">
  </picture>
</p>

The _Operational Domain Explorer_ is a PyQt6 application that enables insight into the robustness of
_Silicon Dangling Bond_ (SiDB) gates against material imperfections at the atomic scale. To this end, it relies on
physical simulation tools implemented in the [_fiction_ framework](https://github.com/cda-tum/fiction). The Operational
Domain Explorer is developed as part of the _Munich Nanotech Toolkit_ (_MNT_) by
the [Chair for Design Automation](https://www.cda.cit.tum.de/) at
the [Technical University of Munich](https://www.tum.de/).

## Operational Domain Analysis

The _Operational Domain_ was proposed as a methodology to evaluate the extent of physical parameter variations that an
SiDB logic gate can tolerate by plotting the logical correctness of that gate's behavior across a predetermined range of
physical parameters. Given an SiDB layout _L_ and a Boolean function _f : 𝔹ⁿ ⟶ 𝔹ᵐ_, the operational domain of _L_ given
_f_ is defined in the parameter space as the set of coordinate points for which _L_ implements _f_. To determine whether
_L_ implements _f_ at any given coordinate point _(x, y, z)_, this point can be sampled, i.e., by conducting _2ⁿ_
physical simulations—one for each possible input pattern of _L_.

## Getting Started

---

### Prerequisites

Before you get started, make sure you have the following installed:

- **Python 3.9 or newer**: This project requires Python 3.8+ to run.
- **Git**: To clone the repository.

### Step 1: Clone the Repository

First, clone the repository to your local machine using Git:

```bash
git clone https://github.com/cda-tum/opdom-explore.git
cd opdom-explore
```

### Step 2: Set Up a Virtual Environment (Recommended)

It's a good practice to use a virtual environment to manage dependencies. You can set up a virtual environment by
running:

```bash
python -m venv venv
source venv/bin/activate  # On Windows, use 'venv\Scripts\activate'
```

Using `uv` as a package manager? Set up the virtual environment with:

   ```bash
   uv venv 
   source .venv/bin/activate
   ```

### Step 3: Install Dependencies

With the virtual environment active:

   ```bash
   pip install --upgrade pip
   pip install .
   ```

<details>
<summary><strong>When using uv:</strong> (<em>click to expand</em>)</summary>

   ```bash
   uv run
   ```
</details>

### Step 4: Running the Application

To start the *Operational Domain Explorer*, you can run the application as follows:

```bash
python -m main
```

### Step 5: Running Tests

To verify functionality:

```bash
pytest test
```

<details>
<summary><strong>When using nox: </strong> (<em>click to expand</em>)</summary>

1. Install `nox` using the `uv` tool:  
   ```bash
   uv tool install nox
   ```

2. Run the tests using `nox`:  
   ```bash
   nox -s tests
   ```
</details>


### Step 6: Contributing

If you're interested in contributing, feel free to fork the repository and submit pull requests. Make sure to follow the
coding guidelines and run tests before submitting your PR.

For more details, check the [repository](https://github.com/cda-tum/opdom-explore).

## Reference

<<<<<<< HEAD
If you use the *Operational Domain Explorer* for academic purposes, we would be thankful if you referred to it by citing
the following publication:
=======
If you use the _Operational Domain Explorer_ for academic purposes, we would be thankful if you referred to it by citing the following publication:
>>>>>>> feb94c99

```bibtex
@inproceedings{walter2023opdom,
    title = {{Reducing the Complexity of Operational Domain Computation in Silicon Dangling Bond Logic}},
    author = {Walter, Marcel and Drewniok, Jan and Ng, Samuel Sze Hang and Walus, Konrad and Wille, Robert},
    booktitle = {International Symposium on Nanoscale Architectures (NANOARCH)},
}
```

---

## License

This project is licensed under the [Prosperity Public License 3.0.0](https://prosperitylicense.com/versions/3.0.0).

- **Permitted Use:** You are free to use this software for personal, academic, and other non-commercial purposes.
- **Prohibited Use:** Commercial use of this software is not permitted under this license. Any form of direct or
  indirect commercial exploitation is strictly prohibited without obtaining a commercial license first.

If you would like to obtain a commercial license to use this project in a business, product, or any profit-driven
environment, please reach out directly for licensing terms.

For further details, please refer to
the [LICENSE.md](https://github.com/cda-tum/mnt-opdom-explorer/blob/main/LICENSE.md) file in this repository.

---

## Acknowledgements

The Munich Nanotech Toolkit has been supported by the Bavarian State Ministry for Science and Arts through the
Distinguished Professorship Program.

<p align="center">
    <picture>
        <source media="(prefers-color-scheme: dark)" srcset="https://raw.githubusercontent.com/cda-tum/mqt/main/docs/_static/tum_dark.svg" width="28%">
        <img src="https://raw.githubusercontent.com/cda-tum/mqt/main/docs/_static/tum_light.svg" width="28%" alt="TUM Logo">
    </picture>
    &nbsp;&nbsp;&nbsp;&nbsp;&nbsp; <!-- Non-breaking spaces for spacing -->
    <picture>
        <img src="https://raw.githubusercontent.com/cda-tum/mqt/main/docs/_static/logo-bavaria.svg" width="16%" alt="Coat of Arms of Bavaria">
    </picture>
</p><|MERGE_RESOLUTION|>--- conflicted
+++ resolved
@@ -125,12 +125,7 @@
 
 ## Reference
 
-<<<<<<< HEAD
-If you use the *Operational Domain Explorer* for academic purposes, we would be thankful if you referred to it by citing
-the following publication:
-=======
 If you use the _Operational Domain Explorer_ for academic purposes, we would be thankful if you referred to it by citing the following publication:
->>>>>>> feb94c99
 
 ```bibtex
 @inproceedings{walter2023opdom,
