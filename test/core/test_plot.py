--- conflicted
+++ resolved
@@ -35,11 +35,7 @@
     """
     # Convert the Matplotlib figure to a NumPy array
     buf = io.BytesIO()
-<<<<<<< HEAD
-    fig.savefig(buf, format='png')  # Save the figure as a PNG in memory
-=======
     fig.savefig(buf, format="png")  # Save the figure as a PNG in memory
->>>>>>> ae4f4fc4
     buf.seek(0)
     img1_np = np.array(Image.open(buf))  # Read the PNG image and convert to NumPy array
 
