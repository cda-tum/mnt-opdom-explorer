import os
from core import generate_plot
<<<<<<< HEAD
import numpy as np
from pathlib import Path
import matplotlib.pyplot as plt
from matplotlib.patches import Rectangle
from PyQt6.QtWidgets import QWidget, QVBoxLayout, QPushButton, QMessageBox
=======
import os

from PyQt6.QtWidgets import QWidget, QVBoxLayout, QPushButton, QMessageBox, QStyle

>>>>>>> eb43f66d
from matplotlib.backends.backend_qtagg import FigureCanvasQTAgg as FigureCanvas
from PyQt6.QtGui import QPixmap

from gui.widgets import IconLoader
from mnt import pyfiction


class PlotWidget(QWidget):
    def __init__(self, settings_widget, lyt, input_iterator, max_pos_initial, min_pos_initial, qlabel, slider_value = None):
        super().__init__()
        self.settings_widget = settings_widget
        self.lyt = lyt
        self.input_iterator = input_iterator
        self.previous_dot = None
        self.slider_value = slider_value

        self.layout = QVBoxLayout(self)
        self.fig = None
        self.ax = None
        self.canvas = None
        self.max_pos = max_pos_initial
        self.min_pos = min_pos_initial
        self.plot_label = qlabel

        # Map the Boolean function string to the corresponding pyfiction function
        self.boolean_function_map = {
            'AND': [pyfiction.create_and_tt()],
            'OR': [pyfiction.create_or_tt()],
            'NAND': [pyfiction.create_nand_tt()],
            'NOR': [pyfiction.create_nor_tt()],
            'XOR': [pyfiction.create_xor_tt()],
            'XNOR': [pyfiction.create_xnor_tt()]
        }

        self.engine_map = {
            'ExGS': pyfiction.sidb_simulation_engine.EXGS,
            'QuickExact': pyfiction.sidb_simulation_engine.QUICKEXACT,
            'QuickSim': pyfiction.sidb_simulation_engine.QUICKSIM
        }

        # Map the sweep dimension string to the corresponding pyfiction sweep dimension
        self.sweep_dimension_map = {
            'epsilon_r': pyfiction.sweep_parameter.EPSILON_R,
            'lambda_TF': pyfiction.sweep_parameter.LAMBDA_TF,
            'µ_': pyfiction.sweep_parameter.MU_MINUS
        }

        # Map the sweep dimension string to the corresponding operational domain file column identifier
        self.column_map = {
            'epsilon_r': 'epsilon_r',
            'lambda_TF': 'lambda_tf',
            'µ_': 'mu_minus'
        }


    def update_slider_value(self, value):
         self.slider_value = value

    def initUI(self):
        op_dom = self.operational_domain_computation()

        write_op_dom_params = pyfiction.write_operational_domain_params()
        write_op_dom_params.operational_tag = '1'
        write_op_dom_params.non_operational_tag = '0'

        pyfiction.write_operational_domain(op_dom, 'op_dom.csv', write_op_dom_params)

        # TODO the plot causes a crash when the window is resized

        self.three_dimensional_plot = self.settings_widget.get_z_dimension() != 'NONE'

        # Generate the plot
        self.fig, self.ax = generate_plot(['op_dom.csv'],
                                          x_param=self.column_map[self.settings_widget.get_x_dimension()],
                                          y_param=self.column_map[self.settings_widget.get_y_dimension()],
                                          z_param=self.column_map[
                                              self.settings_widget.get_z_dimension()] if self.three_dimensional_plot else None,
                                          xlog=False,
                                          ylog=False,
                                          x_range=tuple(self.settings_widget.get_x_parameter_range()[:2]),
                                          y_range=tuple(self.settings_widget.get_y_parameter_range()[:2]),
                                          z_range=tuple(self.settings_widget.get_z_parameter_range()[
                                                        :2]) if self.three_dimensional_plot else None,
                                          include_non_operational=not self.three_dimensional_plot,
                                          show_legend=True, layout = self.lyt)

        # Delete the CSV file after it's used
        csv_file_path = 'op_dom.csv'
        if os.path.exists(csv_file_path):
            os.remove(csv_file_path)

        # Delete the CSV file after it's used
        csv_file_path = 'op_dom.csv'
        if os.path.exists(csv_file_path):
            os.remove(csv_file_path)

        self.canvas = FigureCanvas(self.fig)
        self.layout.addWidget(self.canvas)

        if not self.three_dimensional_plot:
            # Connect the 'button_press_event' to the 'on_click' function
            self.fig.canvas.mpl_connect('button_press_event', self.on_click)

        icon_loader = IconLoader()

        # Add a 'Rerun' button
        self.rerun_button = QPushButton('Run Another Simulation')
        self.layout.addWidget(self.rerun_button)
        # Get the refresh/reload icon
        refresh_icon = icon_loader.load_refresh_icon()
        # Set the icon on the 'Rerun' button
        self.rerun_button.setIcon(refresh_icon)

        self.rerun_button.clicked.connect(self.settings_widget.enable_run_button)

        self.setLayout(self.layout)

    def set_pixmap(self, pixmap):
        self.pixmap = pixmap

    def plot_layout(self, lyt, slider_value, charge_lyt=None, operation_status=None, parameter_point=None):
        # Check if the plot already exists
        script_dir = Path(__file__).resolve().parent

        # Define the plot path based on the script directory
        if charge_lyt is not None:
            plot_image_path = script_dir / 'caching' / f'lyt_plot_{slider_value}_x_{parameter_point[0]}_y_{parameter_point[1]}.svg'
        else:
            plot_image_path = script_dir / 'caching' / f'lyt_plot_{slider_value}.svg'

        # Create the caching directory only if it does not exist
        if not plot_image_path.parent.exists():
            plot_image_path.parent.mkdir(parents=True, exist_ok=True)

        # Check if the file already exists
        if plot_image_path.exists():
            return str(plot_image_path)

        # Proceed with generating the plot if it doesn't exist
        all_cells = lyt.cells()

        markersize = 10
        markersize_grid = 2
        edge_width = 1.5

        # Custom colors and plot settings...
        neutral_dot_color = '#6e7175'
        highlight_border_color = '#e6e6e6'
        highlight_fill_color = '#d0d0d0'
        negative_color = '#00ADAE'
        positive_color = '#E34857'

        step_size = 1
        alpha = 0.5

        fig, ax = plt.subplots(figsize=(12, 12), dpi=500)
        fig.patch.set_facecolor('#2d333b')
        ax.set_facecolor('#2d333b')
        ax.axis('off')

        # Iterate through grid and plot positions...
        for x in np.arange(self.min_pos.x, self.max_pos.x + 5, step_size):
            for y in np.arange(self.min_pos.y, self.max_pos.y + 6, step_size):
                nm_pos = pyfiction.sidb_nm_position(self.lyt, pyfiction.offset_coordinate(x, y))
                ax.plot(nm_pos[0], -nm_pos[1], 'o', color=neutral_dot_color, markersize=markersize_grid,
                        markeredgewidth=0, alpha=alpha)

        for cell in all_cells:
            cell_original = pyfiction.offset_coordinate(cell)
            cell.x += 2
            cell.y += 2
            nm_pos = pyfiction.sidb_nm_position(self.lyt, cell)

            if charge_lyt is not None:
                charge_state = charge_lyt.get_charge_state(cell_original)
                if charge_state == pyfiction.sidb_charge_state.NEGATIVE:
                    ax.plot(nm_pos[0], -nm_pos[1], 'o', color=negative_color, markersize=markersize,
                            markeredgewidth=edge_width)
                elif charge_state == pyfiction.sidb_charge_state.POSITIVE:
                    ax.plot(nm_pos[0], -nm_pos[1], 'o', color=positive_color, markersize=markersize,
                            markeredgewidth=edge_width)
                elif charge_state == pyfiction.sidb_charge_state.NEUTRAL:
                    ax.plot(nm_pos[0], -nm_pos[1], 'o', color=highlight_border_color, markerfacecolor="None",
                            markersize=markersize, markeredgewidth=edge_width)
            else:
                ax.plot(nm_pos[0], -nm_pos[1], 'o', markerfacecolor=highlight_fill_color,
                        markeredgecolor=highlight_border_color, markersize=markersize, markeredgewidth=edge_width)

        if operation_status is not None:
            output_cells = pyfiction.detect_bdl_pairs(lyt, pyfiction.sidb_technology.cell_type.OUTPUT)
            for cell in output_cells:
                cell.lower.x += 2
                cell.lower.y += 2
                cell.upper.x += 2
                cell.upper.y += 2
                nm_pos_upper = pyfiction.sidb_nm_position(lyt, cell.upper)
                nm_pos_lower = pyfiction.sidb_nm_position(lyt, cell.lower)
                box_x = nm_pos_upper[0]
                box_y = nm_pos_upper[1]
                width = abs(nm_pos_upper[0] - nm_pos_lower[0]) + 1
                height = abs(nm_pos_lower[1] - nm_pos_upper[1]) + 1

                box_x -= 0.5
                box_y -= 0.5
                box_color = 'green' if operation_status == pyfiction.operational_status.OPERATIONAL else 'red'
                rect = Rectangle((box_x, -box_y), width, -height, linewidth=1.5, edgecolor=box_color, facecolor='none')
                ax.add_patch(rect)

                if operation_status == pyfiction.operational_status.OPERATIONAL:
                    ax.text(box_x + 1.5 * width, -box_y - height / 2, u'\u2713', color='green', fontsize=45,
                            fontweight='bold',
                            horizontalalignment='center', verticalalignment='center')
                else:
                    ax.text(box_x + 1.5 * width, -box_y - height / 2, 'X', color='red', fontsize=30, fontweight='bold',
                            horizontalalignment='center', verticalalignment='center')

        plt.savefig(plot_image_path, bbox_inches='tight', dpi=500)
        plt.close()

        return plot_image_path

    def operational_domain_computation(self):
        self.sim_params = pyfiction.sidb_simulation_parameters()
        self.sim_params.base = 2
        self.sim_params.epsilon_r = self.settings_widget.get_epsilon_r()
        self.sim_params.mu_minus = self.settings_widget.get_mu_minus()
        self.sim_params.lambda_tf = self.settings_widget.get_lambda_tf()

        op_dom_params = pyfiction.operational_domain_params()
        op_dom_params.simulation_parameters = self.sim_params
        op_dom_params.sim_engine = self.engine_map[self.settings_widget.get_simulation_engine()]

        sweep_dimensions = []

        x_dimension = pyfiction.operational_domain_value_range(
            self.sweep_dimension_map[self.settings_widget.get_x_dimension()])
        x_dimension.min, x_dimension.max, x_dimension.step = self.settings_widget.get_x_parameter_range()

        sweep_dimensions.append(x_dimension)

        y_dimension = pyfiction.operational_domain_value_range(
            self.sweep_dimension_map[self.settings_widget.get_y_dimension()])
        y_dimension.min, y_dimension.max, y_dimension.step = self.settings_widget.get_y_parameter_range()

        sweep_dimensions.append(y_dimension)

        if self.settings_widget.get_z_dimension() != 'NONE':
            z_dimension = pyfiction.operational_domain_value_range(
                self.sweep_dimension_map[self.settings_widget.get_z_dimension()])
            z_dimension.min, z_dimension.max, z_dimension.step = self.settings_widget.get_z_parameter_range()

            sweep_dimensions.append(z_dimension)

        op_dom_params.sweep_dimensions = sweep_dimensions

        gate_func = self.boolean_function_map[self.settings_widget.get_boolean_function()]

        algo = self.settings_widget.get_algorithm()

        if algo == 'Grid Search':
            return pyfiction.operational_domain_grid_search(self.lyt,
                                                            gate_func,
                                                            op_dom_params)
        elif algo == 'Random Sampling':
            return pyfiction.operational_domain_random_sampling(self.lyt,
                                                               gate_func,
                                                                self.settings_widget.get_random_samples(),
                                                                op_dom_params)
        elif algo == 'Flood Fill':
            return pyfiction.operational_domain_flood_fill(self.lyt,
                                                           gate_func,
                                                           self.settings_widget.get_random_samples(),
                                                           op_dom_params)
        elif algo == 'Contour Tracing':
            return pyfiction.operational_domain_contour_tracing(self.lyt,
                                                                gate_func,
                                                                self.settings_widget.get_random_samples(),
                                                                op_dom_params)

    def on_click(self, event):
        # Check if the click was on the plot
        if event.inaxes is not None:
            # Get the step sizes for the x and y dimensions
            x_min, x_max, x_step = self.settings_widget.get_x_parameter_range()
            y_min, y_max, y_step = self.settings_widget.get_y_parameter_range()

            # Round the clicked coordinates to the nearest plotted point
            self.x = round(event.xdata / x_step) * x_step
            self.y = round(event.ydata / y_step) * y_step

            # Print the rounded coordinates
            print('x = {}, y = {}'.format(round(self.x, 3), round(self.y, 3)))

            # Remove the previous dot and text if they exist
            if self.previous_dot is not None:
                self.previous_dot.remove()
                self.previous_text.remove()  # Remove previous text
                self.previous_dot = None
                self.previous_text = None

            # Highlight the clicked point
            self.previous_dot = event.inaxes.scatter(self.x, self.y, s=50, color='yellow', zorder=5)

            # Add the coordinates as text next to the yellow dot with a white box
            self.previous_text = event.inaxes.text(
                self.x + 0.1, self.y + 0.1, f'({self.x:.2f}, {self.y:.2f})',
                fontsize=10, color='black',
                bbox=dict(facecolor='white', alpha=0.8, edgecolor='none', boxstyle='round,pad=0.3')
            )

            # Redraw the plot
            self.fig.canvas.draw()

            # TODO replace simulation with cache access?
            # Perform simulation with the new coordinates
            self.simulate()
        else:
            print('Clicked outside axes bounds but inside plot window')

    def get_slider_value(self):
        return self.slider_value

    def simulate(self):
        gate_func = self.boolean_function_map[self.settings_widget.get_boolean_function()]

        qe_sim_params = self.sim_params

        # Get the selected x and y dimensions
        x_dimension = self.settings_widget.get_x_dimension()
        y_dimension = self.settings_widget.get_y_dimension()

        # Set the parameters based on the selected dimensions
        if x_dimension == 'epsilon_r':
            qe_sim_params.epsilon_r = self.x
        elif x_dimension == 'lambda_TF':
            qe_sim_params.lambda_tf = self.x
        elif x_dimension == 'µ_':
            qe_sim_params.mu_minus = self.x

        if y_dimension == 'epsilon_r':
            qe_sim_params.epsilon_r = self.y
        elif y_dimension == 'lambda_TF':
            qe_sim_params.lambda_tf = self.y
        elif y_dimension == 'µ_':
            qe_sim_params.mu_minus = self.y

        qe_params = pyfiction.quickexact_params()
        qe_params.base_number_detection = pyfiction.automatic_base_number_detection.ON
        qe_params.simulation_parameters = qe_sim_params

        input_iterator_copy = pyfiction.bdl_input_iterator_100(self.lyt)
        slider_value = 0

        is_op_params = pyfiction.is_operational_params()
        is_op_params.simulation_parameters = qe_sim_params
        operational_patterns = pyfiction.operational_input_patterns(self.lyt, gate_func, is_op_params)

        for _ in range(2 ** input_iterator_copy.num_input_pairs()):
            print(slider_value)

            sim_result = pyfiction.quickexact(input_iterator_copy.get_layout(), qe_params)

            gs = pyfiction.determine_groundstate_from_simulation_results(sim_result)[0]

            if not sim_result.charge_distributions:
                QMessageBox.warning(self, "No Ground State",
                                    f"The ground state could not be detected for ({round(self.x, 3)},{round(self.y, 3)}).")
                return

            pattern = slider_value

            print(pattern)
            print(operational_patterns)

            status = pyfiction.operational_status.NON_OPERATIONAL
            if pattern in operational_patterns:
                if pattern == input_iterator_copy:
                    status = pyfiction.operational_status.OPERATIONAL

            # Plot the new layout and charge distribution, then update the QLabel
            _ = self.plot_layout(input_iterator_copy.get_layout(), slider_value, gs, status, parameter_point=(self.x, self.y))

            input_iterator_copy += 1
            slider_value += 1

        plot_image_path = self.plot_layout(self.input_iterator.get_layout(), self.get_slider_value(),"not-none",
                                           parameter_point=(self.x, self.y))

        self.pixmap = QPixmap(str(plot_image_path))
        self.plot_label.setPixmap(self.pixmap)


    def picked_x_y(self):
        return [self.x, self.y]<|MERGE_RESOLUTION|>--- conflicted
+++ resolved
@@ -1,17 +1,10 @@
 import os
 from core import generate_plot
-<<<<<<< HEAD
 import numpy as np
 from pathlib import Path
 import matplotlib.pyplot as plt
 from matplotlib.patches import Rectangle
 from PyQt6.QtWidgets import QWidget, QVBoxLayout, QPushButton, QMessageBox
-=======
-import os
-
-from PyQt6.QtWidgets import QWidget, QVBoxLayout, QPushButton, QMessageBox, QStyle
-
->>>>>>> eb43f66d
 from matplotlib.backends.backend_qtagg import FigureCanvasQTAgg as FigureCanvas
 from PyQt6.QtGui import QPixmap
 
