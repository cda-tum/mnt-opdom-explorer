from __future__ import annotations

from pathlib import Path
from typing import TYPE_CHECKING

import matplotlib.backend_bases
import matplotlib.pyplot as plt
import numpy as np
from matplotlib.backends.backend_qtagg import FigureCanvasQTAgg as FigureCanvas
from matplotlib.patches import Rectangle
from mnt import pyfiction
from PyQt6.QtCore import Qt, QThread, pyqtSignal
from PyQt6.QtGui import QCursor, QPixmap
from PyQt6.QtWidgets import QApplication, QLabel, QMessageBox, QProgressBar, QPushButton, QVBoxLayout, QWidget

from core import generate_plot
<<<<<<< HEAD

from .icon_loader import IconLoader

if TYPE_CHECKING:
    from .settings_widget import SettingsWidget

=======
from gui.widgets import IconLoader
>>>>>>> e4159c53

class SimulationThread(QThread):
    # Signals to communicate with the main thread
    progress = pyqtSignal(int)  # Progress percentage
    finished = pyqtSignal()  # Signal when the thread is finished
    simulation_result_ready = pyqtSignal(int, object)  # Iteration index and simulation result

    def __init__(
        self,
        lyt: pyfiction.charge_distribution_surface_100,
        qe_params: pyfiction.quickexact_params,
        num_input_pairs: int,
    ) -> None:
        super().__init__()
        self.lyt = lyt
        self.qe_params = qe_params
        self.num_input_pairs = num_input_pairs

    def run(self) -> None:
        input_iterator = pyfiction.bdl_input_iterator_100(self.lyt)
        total_steps = 2**self.num_input_pairs  # Calculate total steps

        for i in range(total_steps):
            # print(f"Running simulation for iteration {i}")  # Debugging statement

            # Proceed with the simulation for the current input pattern
            sim_result = pyfiction.quickexact(input_iterator.get_layout(), self.qe_params)

            # Emit the simulation result for this iteration
            self.simulation_result_ready.emit(i, sim_result)

            # Emit the progress update after each iteration
            progress_value = int(((i + 1) / total_steps) * 100)
            # print(f"Emitting progress: {progress_value}%")  # Debugging statement
            self.progress.emit(progress_value)  # Update progress (0-100)

            # Move to the next input pattern
            input_iterator += 1

            # Optional delay for testing purposes
            # time.sleep(0.1)  # Uncomment this line to slow down the simulation for testing

        self.finished.emit()  # Signal that the thread has finished


class PlotWidget(QWidget):
    def __init__(
        self,
        settings_widget: SettingsWidget,
        lyt: pyfiction.charge_distribution_surface_100,
        input_iterator: pyfiction.bdl_input_iterator_100,
        max_pos_initial: pyfiction.offset_coordinate,
        min_pos_initial: pyfiction.offset_coordinate,
        qlabel: QLabel,
        slider_value: int | None = None,
        plot_view_active: bool = True,
    ) -> None:
        super().__init__()
        self.settings_widget = settings_widget
        self.lyt = lyt
        self.input_iterator = input_iterator
        self.previous_dot = None
        self.slider_value = slider_value
        self.plot_view_active = plot_view_active

        self.layout = QVBoxLayout(self)
        self.fig = None
        self.ax = None
        self.canvas = None
        self.max_pos = max_pos_initial
        self.min_pos = min_pos_initial
        self.plot_label = qlabel

        # Initialize the progress bar
        self.progress_bar = QProgressBar(self)
        self.progress_bar.setMinimum(0)
        self.progress_bar.setMaximum(100)
        self.progress_bar.setValue(0)  # Ensure it starts at 0
        self.layout.addWidget(self.progress_bar)

        # Initialize the simulation running flag
        self.simulation_running = False  # Flag to track simulation status

        # Map the Boolean function string to the corresponding pyfiction function
        self.boolean_function_map = {
            "AND": [pyfiction.create_and_tt()],
            "OR": [pyfiction.create_or_tt()],
            "NAND": [pyfiction.create_nand_tt()],
            "NOR": [pyfiction.create_nor_tt()],
            "XOR": [pyfiction.create_xor_tt()],
            "XNOR": [pyfiction.create_xnor_tt()],
        }

        self.engine_map = {
            "ExGS": pyfiction.sidb_simulation_engine.EXGS,
            "QuickExact": pyfiction.sidb_simulation_engine.QUICKEXACT,
            "QuickSim": pyfiction.sidb_simulation_engine.QUICKSIM,
        }

        self.op_condition_map = {
            "Tolerate Kinks": pyfiction.operational_condition.TOLERATE_KINKS,
            "Reject Kinks": pyfiction.operational_condition.REJECT_KINKS,
        }

        # Map the sweep dimension string to the corresponding pyfiction sweep dimension
        self.sweep_dimension_map = {
            "epsilon_r": pyfiction.sweep_parameter.EPSILON_R,
            "lambda_TF": pyfiction.sweep_parameter.LAMBDA_TF,
            "μ_": pyfiction.sweep_parameter.MU_MINUS,
        }

        # Map the sweep dimension string to the corresponding operational domain file column identifier
        self.column_map = {"epsilon_r": "epsilon_r", "lambda_TF": "lambda_tf", "μ_": "mu_minus"}

        self._init_ui()

    def update_slider_value(self, value: int) -> None:
        self.slider_value = value

    def _init_ui(self) -> None:
        op_dom = self.operational_domain_computation()

        write_op_dom_params = pyfiction.write_operational_domain_params()
        write_op_dom_params.operational_tag = "1"
        write_op_dom_params.non_operational_tag = "0"

        pyfiction.write_operational_domain(op_dom, "op_dom.csv", write_op_dom_params)

        self.three_dimensional_plot = self.settings_widget.get_z_dimension() != "NONE"

        # Generate the plot
        self.fig, self.ax = generate_plot(
            ["op_dom.csv"],
            x_param=self.column_map[self.settings_widget.get_x_dimension()],
            y_param=self.column_map[self.settings_widget.get_y_dimension()],
            z_param=self.column_map[self.settings_widget.get_z_dimension()] if self.three_dimensional_plot else None,
            xlog=self.settings_widget.get_x_log_scale(),
            ylog=self.settings_widget.get_y_log_scale(),
            zlog=self.settings_widget.get_z_log_scale(),
            x_range=tuple(self.settings_widget.get_x_parameter_range()[:2]),
            y_range=tuple(self.settings_widget.get_y_parameter_range()[:2]),
            z_range=tuple(self.settings_widget.get_z_parameter_range()[:2]) if self.three_dimensional_plot else None,
            include_non_operational=not self.three_dimensional_plot,
            show_legend=True,
        )

        # Delete the CSV file after it's used
        csv_file_path = Path("op_dom.csv")
        if Path.exists(csv_file_path):
            Path.unlink(csv_file_path)

        self.canvas = FigureCanvas(self.fig)
        self.layout.addWidget(self.canvas)

        if not self.three_dimensional_plot:
            # Connect the 'button_press_event' to the 'on_click' function
            self.fig.canvas.mpl_connect("button_press_event", self.on_click)

        icon_loader = IconLoader()

        # Add a 'Rerun' button
        self.rerun_button = QPushButton("Run Another Simulation")
        self.layout.addWidget(self.rerun_button)
        # Get the refresh/reload icon
        refresh_icon = icon_loader.load_refresh_icon()
        # Set the icon on the 'Rerun' button
        self.rerun_button.setIcon(refresh_icon)

        self.rerun_button.clicked.connect(self.settings_widget.enable_run_button)

        self.rerun_button.clicked.connect(self.on_rerun_clicked)

        self.setLayout(self.layout)

    # Custom method to handle the 'Rerun' button click
    def on_rerun_clicked(self) -> None:
        """
        Handle the 'Run Another Simulation' button click.
        """
        self.plot_view_active = True  # Update the member variable

    def set_pixmap(self, pixmap: QPixmap) -> None:
        self.pixmap = pixmap

    def plot_layout(
        self,
        lyt_original: pyfiction.charge_distribution_surface_100,
        lyt: pyfiction.charge_distribution_surface_100,
        slider_value: int,
        charge_lyt: pyfiction.charge_distribution_surface_100 = None,
        operation_status: pyfiction.operational_status = None,
        parameter_point: tuple[float, float] | None = None,
        bin_value: int | None = None,
    ) -> Path:
        # Generate the plot and return the path to the saved image
        script_dir = Path(__file__).resolve().parent

        # Define the plot path based on the script directory
        if charge_lyt is not None:
            plot_image_path = (
                script_dir / "caching" / f"lyt_plot_{slider_value}_x_{parameter_point[0]}_y_{parameter_point[1]}.svg"
            )
        else:
            plot_image_path = script_dir / "caching" / f"lyt_plot_{slider_value}.svg"

        # Create the caching directory only if it does not exist
        if not plot_image_path.parent.exists():
            plot_image_path.parent.mkdir(parents=True, exist_ok=True)

        # Proceed with generating the plot
        all_cells = lyt.cells()

        markersize = 10
        markersize_grid = 2
        edge_width = 1.5

        # Custom colors and plot settings...
        neutral_dot_color = "#6e7175"
        highlight_border_color = "#e6e6e6"
        highlight_fill_color = "#d0d0d0"
        negative_color = "#00ADAE"
        positive_color = "#E34857"

        step_size = 1
        alpha = 0.5

        fig, ax = plt.subplots(figsize=(12, 12), dpi=500)
        fig.patch.set_facecolor("#2d333b")
        ax.set_facecolor("#2d333b")
        ax.axis("off")

        # Iterate through grid and plot positions...
        for x in np.arange(self.min_pos.x, self.max_pos.x + 5, step_size):
            for y in np.arange(self.min_pos.y, self.max_pos.y + 6, step_size):
                nm_pos = pyfiction.sidb_nm_position(self.lyt, pyfiction.offset_coordinate(x, y))
                ax.plot(
                    nm_pos[0],
                    -nm_pos[1],
                    "o",
                    color=neutral_dot_color,
                    markersize=markersize_grid,
                    markeredgewidth=0,
                    alpha=alpha,
                )

        for cell in all_cells:
            cell_original = pyfiction.offset_coordinate(cell)
            cell.x += 2
            cell.y += 2
            nm_pos = pyfiction.sidb_nm_position(self.lyt, cell)

            if charge_lyt is not None:
                charge_state = charge_lyt.get_charge_state(cell_original)
                if charge_state == pyfiction.sidb_charge_state.NEGATIVE:
                    ax.plot(
                        nm_pos[0],
                        -nm_pos[1],
                        "o",
                        color=negative_color,
                        markersize=markersize,
                        markeredgewidth=edge_width,
                    )
                elif charge_state == pyfiction.sidb_charge_state.POSITIVE:
                    ax.plot(
                        nm_pos[0],
                        -nm_pos[1],
                        "o",
                        color=positive_color,
                        markersize=markersize,
                        markeredgewidth=edge_width,
                    )
                elif charge_state == pyfiction.sidb_charge_state.NEUTRAL:
                    ax.plot(
                        nm_pos[0],
                        -nm_pos[1],
                        "o",
                        color=highlight_border_color,
                        markerfacecolor="None",
                        markersize=markersize,
                        markeredgewidth=edge_width,
                    )
            else:
                ax.plot(
                    nm_pos[0],
                    -nm_pos[1],
                    "o",
                    markerfacecolor=highlight_fill_color,
                    markeredgecolor=highlight_border_color,
                    markersize=markersize,
                    markeredgewidth=edge_width,
                )

        if bin_value is not None:
            # Define input cells and add the binary value annotations
            input_cells = pyfiction.detect_bdl_pairs(lyt_original, pyfiction.sidb_technology.cell_type.INPUT)

            for idx, cell in enumerate(input_cells):
                cell.upper.x += 2
                cell.upper.y += 2

                cell.lower.x += 2
                cell.lower.y += 2

                # Get the input cell's SiDB nm position
                nm_pos_lower = pyfiction.sidb_nm_position(lyt, cell.lower)
                nm_pos_upper = pyfiction.sidb_nm_position(lyt, cell.upper)

                nm_pos_x = (nm_pos_lower[0] + nm_pos_upper[0]) / 2

                # Plot the binary value corresponding to the input cell
                bin_digit = bin_value[idx]  # Get the corresponding binary digit for this input cell

                ax.text(
                    nm_pos_x,
                    -nm_pos_upper[1] + 1.0,
                    bin_digit,
                    color="gray",
                    fontsize=40,
                    fontweight="bold",
                    horizontalalignment="center",
                    verticalalignment="center",
                )

        if operation_status is not None:
            output_cells = pyfiction.detect_bdl_pairs(lyt, pyfiction.sidb_technology.cell_type.OUTPUT)
            for cell in output_cells:
                cell.lower.x += 2
                cell.lower.y += 2
                cell.upper.x += 2
                cell.upper.y += 2
                nm_pos_upper = pyfiction.sidb_nm_position(lyt, cell.upper)
                nm_pos_lower = pyfiction.sidb_nm_position(lyt, cell.lower)
                box_x = nm_pos_upper[0]
                box_y = nm_pos_upper[1]
                width = abs(nm_pos_upper[0] - nm_pos_lower[0]) + 1
                height = abs(nm_pos_lower[1] - nm_pos_upper[1]) + 1

                box_x -= 0.5
                box_y -= 0.5
                box_color = "green" if operation_status == pyfiction.operational_status.OPERATIONAL else "red"
                rect = Rectangle((box_x, -box_y), width, -height, linewidth=1.5, edgecolor=box_color, facecolor="none")
                ax.add_patch(rect)

                if operation_status == pyfiction.operational_status.OPERATIONAL:
                    ax.text(
                        box_x + 1.5 * width,
                        -box_y - height / 2,
                        "\u2713",
                        color="green",
                        fontsize=45,
                        fontweight="bold",
                        horizontalalignment="center",
                        verticalalignment="center",
                    )
                else:
                    ax.text(
                        box_x + 1.5 * width,
                        -box_y - height / 2,
                        "X",
                        color="red",
                        fontsize=30,
                        fontweight="bold",
                        horizontalalignment="center",
                        verticalalignment="center",
                    )

        plt.savefig(plot_image_path, bbox_inches="tight", dpi=500)
        plt.close()

        return plot_image_path

    def operational_domain_computation(self) -> pyfiction.operational_domain | None:
        self.sim_params = pyfiction.sidb_simulation_parameters()
        self.sim_params.base = 2
        self.sim_params.epsilon_r = self.settings_widget.get_epsilon_r()
        self.sim_params.mu_minus = self.settings_widget.get_mu_minus()
        self.sim_params.lambda_tf = self.settings_widget.get_lambda_tf()

        is_op_params = pyfiction.is_operational_params()
        is_op_params.simulation_parameters = self.sim_params
        is_op_params.sim_engine = self.engine_map[self.settings_widget.get_simulation_engine()]
        is_op_params.op_condition = self.op_condition_map[self.settings_widget.get_operational_condition()]

        op_dom_params = pyfiction.operational_domain_params()
        op_dom_params.operational_params = is_op_params

        sweep_dimensions = []

        x_dimension = pyfiction.operational_domain_value_range(
            self.sweep_dimension_map[self.settings_widget.get_x_dimension()]
        )
        x_dimension.min, x_dimension.max, x_dimension.step = self.settings_widget.get_x_parameter_range()

        sweep_dimensions.append(x_dimension)

        y_dimension = pyfiction.operational_domain_value_range(
            self.sweep_dimension_map[self.settings_widget.get_y_dimension()]
        )
        y_dimension.min, y_dimension.max, y_dimension.step = self.settings_widget.get_y_parameter_range()

        sweep_dimensions.append(y_dimension)

        if self.settings_widget.get_z_dimension() != "NONE":
            z_dimension = pyfiction.operational_domain_value_range(
                self.sweep_dimension_map[self.settings_widget.get_z_dimension()]
            )
            z_dimension.min, z_dimension.max, z_dimension.step = self.settings_widget.get_z_parameter_range()

            sweep_dimensions.append(z_dimension)

        op_dom_params.sweep_dimensions = sweep_dimensions

        gate_func = self.boolean_function_map[self.settings_widget.get_boolean_function()]

        algo = self.settings_widget.get_algorithm()

        if algo == "Grid Search":
            return pyfiction.operational_domain_grid_search(self.lyt, gate_func, op_dom_params)
        if algo == "Random Sampling":
            return pyfiction.operational_domain_random_sampling(
                self.lyt, gate_func, self.settings_widget.get_random_samples(), op_dom_params
            )
        if algo == "Flood Fill":
            return pyfiction.operational_domain_flood_fill(
                self.lyt, gate_func, self.settings_widget.get_random_samples(), op_dom_params
            )
        if algo == "Contour Tracing":
            return pyfiction.operational_domain_contour_tracing(
                self.lyt, gate_func, self.settings_widget.get_random_samples(), op_dom_params
            )
        return None

    def on_click(self, event: matplotlib.backend_bases.MouseEvent) -> None:
        self.plot_view_active = False
        # Check if the click was on the plot
        if event.inaxes is not None:
            # Check if a simulation is already running
            if self.simulation_running:
                # Inform the user that a simulation is already running
                QMessageBox.information(
                    self, "Simulation in Progress", "A simulation is already running. Please wait until it finishes."
                )
                return  # Ignore the click

            # Proceed with handling the click
            self.simulation_running = True  # Set the flag
            QApplication.setOverrideCursor(QCursor(Qt.CursorShape.WaitCursor))  # Set the wait cursor

            # Get the step sizes for the x and y dimensions
            _x_min, _x_max, x_step = self.settings_widget.get_x_parameter_range()
            _y_min, _y_max, y_step = self.settings_widget.get_y_parameter_range()

            # Round the clicked coordinates to the nearest plotted point
            self.x = round(event.xdata / x_step) * x_step
            self.y = round(event.ydata / y_step) * y_step

            # Print the rounded coordinates

            # Remove the previous dot and text if they exist
            if self.previous_dot is not None:
                self.previous_dot.remove()
                self.previous_text.remove()  # Remove previous text
                self.previous_dot = None
                self.previous_text = None

            # Highlight the clicked point
            self.previous_dot = event.inaxes.scatter(self.x, self.y, s=50, color="yellow", zorder=5)

            # Add the coordinates as text next to the yellow dot with a white box
            self.previous_text = event.inaxes.text(
                self.x + 0.1,
                self.y + 0.1,
                f"({self.x:.2f}, {self.y:.2f})",
                fontsize=10,
                color="black",
                bbox={"facecolor": "white", "alpha": 0.8, "edgecolor": "none", "boxstyle": "round,pad=0.3"},
            )

            # Redraw the plot
            self.fig.canvas.draw()

            # Process any pending events to ensure GUI updates are shown
            QApplication.processEvents()

            # Start the simulation in a separate thread
            self.start_simulation_thread()
        else:
            pass

    def start_simulation_thread(self) -> None:
        # Set up simulation parameters
        self.qe_sim_params = self.sim_params

        # Get the selected x and y dimensions
        x_dimension = self.settings_widget.get_x_dimension()
        y_dimension = self.settings_widget.get_y_dimension()

        # Set the parameters based on the selected dimensions
        if x_dimension == "epsilon_r":
            self.qe_sim_params.epsilon_r = self.x
        elif x_dimension == "lambda_TF":
            self.qe_sim_params.lambda_tf = self.x
        elif x_dimension == "μ_":
            self.qe_sim_params.mu_minus = self.x

        if y_dimension == "epsilon_r":
            self.qe_sim_params.epsilon_r = self.y
        elif y_dimension == "lambda_TF":
            self.qe_sim_params.lambda_tf = self.y
        elif y_dimension == "μ_":
            self.qe_sim_params.mu_minus = self.y

        # Perform Positive Charges Check in the Main Thread
        positive_charges_possible = pyfiction.can_positive_charges_occur(self.lyt, self.qe_sim_params)

        if positive_charges_possible and self.lyt.num_cells() > 15:
            # Display a QMessageBox with OK and Back buttons
            msg_box = QMessageBox(self)
            msg_box.setWindowTitle("Positive Charges May Occur")
            msg_box.setText(
                "Positive charges may occur at the selected parameter point. Detailed simulation might take several minutes. It is recommended to abort because the sole existence of positive charges constitutes as a reason for gate non-operationality."
            )
            msg_box.setInformativeText("Do you want to proceed or abort?")
            msg_box.setIcon(QMessageBox.Warning)
            msg_box.addButton("Proceed", QMessageBox.AcceptRole)
            back_button = msg_box.addButton("Abort", QMessageBox.RejectRole)
            msg_box.setDefaultButton(back_button)
            msg_box.exec()

            if msg_box.clickedButton() == back_button:
                # User chose to go back
                # Remove the highlighted point
                if self.previous_dot is not None:
                    self.previous_dot.remove()
                    self.previous_text.remove()
                    self.previous_dot = None
                    self.previous_text = None
                self.fig.canvas.draw()
                self.simulation_running = False  # Reset the simulation flag
                QApplication.restoreOverrideCursor()  # Restore the cursor
                return  # Exit the method
            # User chose to proceed

        # Proceed to set up the simulation parameters for QuickExact
        self.qe_params = pyfiction.quickexact_params()
        self.qe_params.base_number_detection = pyfiction.automatic_base_number_detection.ON
        self.qe_params.simulation_parameters = self.qe_sim_params

        # Reset the input iterator
        self.input_iterator = pyfiction.bdl_input_iterator_100(self.lyt)
        self.input_iterator_initial = pyfiction.bdl_input_iterator_100(self.lyt)

        # Get the gate function
        gate_func = self.boolean_function_map[self.settings_widget.get_boolean_function()]
        is_op_params = pyfiction.is_operational_params()
        is_op_params.simulation_parameters = self.qe_sim_params
        self.operational_patterns = pyfiction.operational_input_patterns(self.lyt, gate_func, is_op_params)

        # Calculate number of input pairs
        num_input_pairs = self.input_iterator.num_input_pairs()

        # Create a new simulation thread with necessary data
        self.simulation_thread = SimulationThread(self.lyt, self.qe_params, num_input_pairs)
        self.simulation_thread.progress.connect(self.update_progress_bar, Qt.ConnectionType.QueuedConnection)
        self.simulation_thread.finished.connect(self.simulation_finished, Qt.ConnectionType.QueuedConnection)
        self.simulation_thread.finished.connect(self.simulation_thread.deleteLater, Qt.ConnectionType.QueuedConnection)
        self.simulation_thread.simulation_result_ready.connect(
            self.handle_simulation_result, Qt.ConnectionType.QueuedConnection
        )
        # Start the thread
        self.simulation_thread.start()

    def handle_simulation_result(self, iteration: int, sim_result: pyfiction.sidb_simulation_result_100) -> None:
        # This method is called in the main thread

        if not sim_result.charge_distributions:
            QMessageBox.warning(
                self,
                "No Ground State",
                f"The ground state could not be detected for input pattern {iteration} at ({round(self.x, 3)},{round(self.y, 3)}).",
            )
            return

        gs = pyfiction.determine_groundstate_from_simulation_results(sim_result)[0]

        # Determine operational status
        status = pyfiction.operational_status.NON_OPERATIONAL
        if iteration in self.operational_patterns:
            status = pyfiction.operational_status.OPERATIONAL

        # Plot the new layout and charge distribution
        _ = self.plot_layout(
            self.lyt,
            self.input_iterator_initial.get_layout(),
            iteration,
            gs,
            status,
            parameter_point=(self.x, self.y),
            bin_value=f"{iteration:b}".zfill(self.input_iterator.num_input_pairs()),
        )

        # Update the QLabel if this is the current slider value
        if iteration == self.get_slider_value():
            plot_image_path = self.plot_layout(
                self.lyt,
                self.input_iterator_initial.get_layout(),
                self.get_slider_value(),
                gs,
                status,
                parameter_point=(self.x, self.y),
                bin_value=f"{self.get_slider_value():0{self.input_iterator.num_input_pairs()}b}",
            )

            self.pixmap = QPixmap(str(plot_image_path))
            self.plot_label.setPixmap(self.pixmap)

        # Move to the next input pattern
        self.input_iterator_initial += 1

    def get_slider_value(self) -> int:
        return self.slider_value

    def update_progress_bar(self, value: int) -> None:
        # print(f"update_progress_bar called with value: {value}")  # Debugging statement
        self.progress_bar.setValue(value)
        QApplication.processEvents()  # Ensure the GUI updates

    def simulation_finished(self) -> None:
        self.progress_bar.setValue(0)  # Reset the progress bar
        self.simulation_running = False  # Reset the simulation flag
        QApplication.restoreOverrideCursor()  # Restore the cursor
        # print("Simulation finished. You can click again.")

    def picked_x_y(self) -> tuple[float, float]:
        return self.x, self.y

    def get_layout_plot_view_active(self) -> bool:
        return self.plot_view_active<|MERGE_RESOLUTION|>--- conflicted
+++ resolved
@@ -14,16 +14,12 @@
 from PyQt6.QtWidgets import QApplication, QLabel, QMessageBox, QProgressBar, QPushButton, QVBoxLayout, QWidget
 
 from core import generate_plot
-<<<<<<< HEAD
 
 from .icon_loader import IconLoader
 
 if TYPE_CHECKING:
     from .settings_widget import SettingsWidget
 
-=======
-from gui.widgets import IconLoader
->>>>>>> e4159c53
 
 class SimulationThread(QThread):
     # Signals to communicate with the main thread
