--- conflicted
+++ resolved
@@ -9,9 +9,6 @@
 
 
 class SettingsWidget(QWidget):
-<<<<<<< HEAD
-    def __init__(self, file_path):  # Add file_path as a parameter
-=======
 
     DISPLAY_TO_INTERNAL = {
         'epsilon_r': 'epsilon_r',
@@ -20,8 +17,7 @@
         'NONE': 'NONE'
     }
 
-    def __init__(self):
->>>>>>> eb43f66d
+    def __init__(self, file_path):  # Add file_path as a parameter
         super().__init__()
         self.file_path = file_path  # Store the file_path as an instance variable
         self.initUI()
